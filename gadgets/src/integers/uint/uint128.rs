// Copyright (C) 2019-2021 Aleo Systems Inc.
// This file is part of the snarkVM library.

// The snarkVM library is free software: you can redistribute it and/or modify
// it under the terms of the GNU General Public License as published by
// the Free Software Foundation, either version 3 of the License, or
// (at your option) any later version.

// The snarkVM library is distributed in the hope that it will be useful,
// but WITHOUT ANY WARRANTY; without even the implied warranty of
// MERCHANTABILITY or FITNESS FOR A PARTICULAR PURPOSE. See the
// GNU General Public License for more details.

// You should have received a copy of the GNU General Public License
// along with the snarkVM library. If not, see <https://www.gnu.org/licenses/>.

use snarkvm_fields::{FieldParameters, PrimeField};
use snarkvm_r1cs::{errors::SynthesisError, Assignment, ConstraintSystem, LinearCombination};
use snarkvm_utilities::biginteger::{BigInteger, BigInteger256};

use crate::{
<<<<<<< HEAD
    bits::boolean::{AllocatedBit, Boolean},
    integers::uint::UInt,
=======
    bits::{
        boolean::{AllocatedBit, Boolean},
        FromBitsBEGadget,
        FromBitsLEGadget,
        FromBytesBEGadget,
        FromBytesLEGadget,
        ToBitsBEGadget,
        ToBitsLEGadget,
        ToBytesBEGadget,
        ToBytesLEGadget,
    },
    integers::uint::{UInt, UInt8},
>>>>>>> 50b788f4
    traits::{
        alloc::AllocGadget,
        eq::{ConditionalEqGadget, EqGadget},
        integers::{Integer, Pow},
        select::CondSelectGadget,
    },
    uint_impl_common,
    UnsignedIntegerError,
};

uint_impl_common!(UInt128, u128, 128);

impl UInt for UInt128 {
    /// Returns the inverse UInt128
    fn negate(&self) -> Self {
        Self {
            bits: self.bits.clone(),
            negated: true,
            value: self.value,
        }
    }

    fn rotr(&self, by: usize) -> Self {
        let by = by % 128;

        let new_bits = self
            .bits
            .iter()
            .skip(by)
            .chain(self.bits.iter())
            .take(128)
            .cloned()
            .collect();

        Self {
            bits: new_bits,
            negated: false,
            value: self.value.map(|v| v.rotate_right(by as u32) as u128),
        }
    }

    /// Perform modular addition of several `UInt128` objects.
    fn addmany<F: PrimeField, CS: ConstraintSystem<F>>(mut cs: CS, operands: &[Self]) -> Result<Self, SynthesisError> {
        // Make some arbitrary bounds for ourselves to avoid overflows
        // in the scalar field
        assert!(F::Parameters::MODULUS_BITS <= 253);
        assert!(operands.len() >= 2); // Weird trivial cases that should never happen

        // Compute the maximum value of the sum so we allocate enough bits for
        // the result
        let mut max_value = BigInteger256::from_u128(u128::max_value());
        max_value.muln(operands.len() as u32);

        // Keep track of the resulting value
        let mut big_result_value = Some(BigInteger256::default());

        // This is a linear combination that we will enforce to be "zero"
        let mut lc = LinearCombination::zero();

        let mut all_constants = true;

        // Iterate over the operands
        for op in operands {
            // Accumulate the value
            match op.value {
                Some(val) => {
                    // Subtract or add operand
                    if op.negated {
                        // Perform subtraction
                        big_result_value
                            .as_mut()
                            .map(|v| v.sub_noborrow(&BigInteger256::from_u128(val)));
                    } else {
                        // Perform addition
                        big_result_value
                            .as_mut()
                            .map(|v| v.add_nocarry(&BigInteger256::from_u128(val)));
                    }
                }
                None => {
                    // If any of our operands have unknown value, we won't
                    // know the value of the result
                    big_result_value = None;
                }
            }

            // Iterate over each bit_gadget of the operand and add the operand to
            // the linear combination
            let mut coeff = F::one();
            for bit in &op.bits {
                match *bit {
                    Boolean::Is(ref bit) => {
                        all_constants = false;

                        if op.negated {
                            // Subtract coeff * bit gadget
                            lc = lc - (coeff, bit.get_variable());
                        } else {
                            // Add coeff * bit_gadget
                            lc += (coeff, bit.get_variable());
                        }
                    }
                    Boolean::Not(ref bit) => {
                        all_constants = false;

                        if op.negated {
                            // subtract coeff * (1 - bit_gadget) = coeff * ONE - coeff * bit_gadget
                            lc = lc - (coeff, CS::one()) + (coeff, bit.get_variable());
                        } else {
                            // Add coeff * (1 - bit_gadget) = coeff * ONE - coeff * bit_gadget
                            lc = lc + (coeff, CS::one()) - (coeff, bit.get_variable());
                        }
                    }
                    Boolean::Constant(bit) => {
                        if bit {
                            if op.negated {
                                lc = lc - (coeff, CS::one());
                            } else {
                                lc += (coeff, CS::one());
                            }
                        }
                    }
                }

                coeff.double_in_place();
            }
        }

        // The value of the actual result is modulo 2^128
        let modular_value = big_result_value.map(|v| v.to_u128());

        if all_constants {
            if let Some(val) = modular_value {
                // We can just return a constant, rather than
                // unpacking the result into allocated bits.

                return Ok(Self::constant(val));
            }
        }

        // Storage area for the resulting bits
        let mut result_bits = vec![];

        // Allocate each bit_gadget of the result
        let mut coeff = F::one();
        let mut i = 0;
        while !max_value.is_zero() {
            // Allocate the bit_gadget
            let b = AllocatedBit::alloc(cs.ns(|| format!("result bit_gadget {}", i)), || {
                big_result_value.map(|v| v.get_bit(i)).get()
            })?;

            // Subtract this bit_gadget from the linear combination to ensure the sums
            // balance out
            lc = lc - (coeff, b.get_variable());

            // Discard carry bits that we don't care about
            if result_bits.len() < 128 {
                result_bits.push(b.into());
            }

            max_value.div2();
            i += 1;
            coeff.double_in_place();
        }

        // Enforce that the linear combination equals zero
        cs.enforce(|| "modular addition", |lc| lc, |lc| lc, |_| lc);

        Ok(Self {
            bits: result_bits,
            negated: false,
            value: modular_value,
        })
    }

    /// Bitwise multiplication of two `UInt128` objects.
    /// Reference: https://en.wikipedia.org/wiki/Binary_multiplier
    fn mul<F: PrimeField, CS: ConstraintSystem<F>>(
        &self,
        mut cs: CS,
        other: &Self,
    ) -> Result<Self, UnsignedIntegerError> {
        // pseudocode:
        //
        // res = 0;
        // shifted_self = self;
        // for bit in other.bits {
        //   if bit {
        //     res += shifted_self;
        //   }
        //   shifted_self = shifted_self << 1;
        // }
        // return res

        let is_constant = Boolean::constant(Self::result_is_constant(&self, &other));
        let constant_result = Self::constant(0u128);
        let allocated_result = Self::alloc(&mut cs.ns(|| "allocated_0u128"), || Ok(0u128))?;
        let zero_result = Self::conditionally_select(
            &mut cs.ns(|| "constant_or_allocated"),
            &is_constant,
            &constant_result,
            &allocated_result,
        )?;

        let mut left_shift = self.clone();

        let partial_products = other
            .bits
            .iter()
            .enumerate()
            .map(|(i, bit)| {
                let current_left_shift = left_shift.clone();
                left_shift = Self::addmany(&mut cs.ns(|| format!("shift_left_{}", i)), &[
                    left_shift.clone(),
                    left_shift.clone(),
                ])
                .unwrap();

                Self::conditionally_select(
                    &mut cs.ns(|| format!("calculate_product_{}", i)),
                    &bit,
                    &current_left_shift,
                    &zero_result,
                )
                .unwrap()
            })
            .collect::<Vec<Self>>();

        Self::addmany(&mut cs.ns(|| "partial_products"), &partial_products)
            .map_err(UnsignedIntegerError::SynthesisError)
    }
}

impl<F: PrimeField> Pow<F> for UInt128 {
    type ErrorType = UnsignedIntegerError;

    /// Bitwise multiplication of two `UInt128` objects.
    /// Reference: /snarkVM/models/src/curves/field.rs
    fn pow<CS: ConstraintSystem<F>>(&self, mut cs: CS, other: &Self) -> Result<Self, Self::ErrorType> {
        // let mut res = Self::one();
        //
        // let mut found_one = false;
        //
        // for i in BitIteratorBE::new(exp) {
        //     if !found_one {
        //         if i {
        //             found_one = true;
        //         } else {
        //             continue;
        //         }
        //     }
        //
        //     res.square_in_place();
        //
        //     if i {
        //         res *= self;
        //     }
        // }
        // res

        let is_constant = Boolean::constant(Self::result_is_constant(&self, &other));
        let constant_result = Self::constant(1u128);
        let allocated_result = Self::alloc(&mut cs.ns(|| "allocated_1u128"), || Ok(1u128))?;
        let mut result = Self::conditionally_select(
            &mut cs.ns(|| "constant_or_allocated"),
            &is_constant,
            &constant_result,
            &allocated_result,
        )?;

        for (i, bit) in other.bits.iter().rev().enumerate() {
            let found_one = Boolean::Constant(result.eq(&Self::constant(1u128)));
            let cond1 = Boolean::and(cs.ns(|| format!("found_one_{}", i)), &bit.not(), &found_one)?;
            let square = result.mul(cs.ns(|| format!("square_{}", i)), &result).unwrap();

            result = Self::conditionally_select(
                &mut cs.ns(|| format!("result_or_sqaure_{}", i)),
                &cond1,
                &result,
                &square,
            )?;

            let mul_by_self = result.mul(cs.ns(|| format!("multiply_by_self_{}", i)), &self).unwrap();

            result = Self::conditionally_select(
                &mut cs.ns(|| format!("mul_by_self_or_result_{}", i)),
                &bit,
                &mul_by_self,
                &result,
            )?;
        }

        Ok(result)
    }
}<|MERGE_RESOLUTION|>--- conflicted
+++ resolved
@@ -14,15 +14,11 @@
 // You should have received a copy of the GNU General Public License
 // along with the snarkVM library. If not, see <https://www.gnu.org/licenses/>.
 
-use snarkvm_fields::{FieldParameters, PrimeField};
+use snarkvm_fields::{Field, FieldParameters, PrimeField};
 use snarkvm_r1cs::{errors::SynthesisError, Assignment, ConstraintSystem, LinearCombination};
 use snarkvm_utilities::biginteger::{BigInteger, BigInteger256};
 
 use crate::{
-<<<<<<< HEAD
-    bits::boolean::{AllocatedBit, Boolean},
-    integers::uint::UInt,
-=======
     bits::{
         boolean::{AllocatedBit, Boolean},
         FromBitsBEGadget,
@@ -35,7 +31,6 @@
         ToBytesLEGadget,
     },
     integers::uint::{UInt, UInt8},
->>>>>>> 50b788f4
     traits::{
         alloc::AllocGadget,
         eq::{ConditionalEqGadget, EqGadget},
