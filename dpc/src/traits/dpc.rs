--- conflicted
+++ resolved
@@ -55,12 +55,7 @@
     ) -> bool;
 
     /// Returns true iff all the transactions in the block are valid according to the ledger.
-<<<<<<< HEAD
-    fn verify_transactions<L: RecordCommitmentTree<C> + RecordSerialNumberTree<C>>(
-=======
     fn verify_transactions<L: RecordCommitmentTree<C> + RecordSerialNumberTree<C> + Sync>(
-        &self,
->>>>>>> da58c366
         block: &[Self::Transaction],
         ledger: &L,
     ) -> bool;
